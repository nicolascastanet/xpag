# xpag
<<<<<<< HEAD
xpag ("exploring agent") is a reinforcement learning platform. 

## Installation

Recommended installation steps (with conda): 
```
git clone https://github.com/perrin-isir/xpag.git
cd xpag
```
Choose a conda environmnent name, for instance xpagenv.  
The following command creates the xpagenv environment with the requirements listed in [environment.yaml](xomx/environment.yaml):
```
conda env create --file environment.yaml --name xpagenv
```
If you prefer to update an existing environment (xpagenv), use the command:
```
conda env update --name xpagenv --file local.yml (--prune)
```
The --prune option removes all the unnecessary libraries.
```
conda activate xpagenv
```

Two more steps:
* You need to properly install `jax` and `brax` in the xpagenv environment.  
Follow these guidelines:  
[https://github.com/google/jax#Installation](https://github.com/google/jax#Installation)  
[https://github.com/google/brax#readme](https://github.com/google/brax#readme)  
If you have installed `jax` on GPU and want to verify that it is working, try (in a python console):
```python
import jax
print(jax.lib.xla_bridge.get_backend().platform)
```
It will print "cpu" or "gpu" depending on the platform that jax is using.

* *xpag* also uses `mujoco_py`, which requires mujoco.  
You can download it here: [https://mujoco.org/download](https://mujoco.org/download)  
`mujoco_py` may require mujoco to be put in a specific folder, for instance
`~/.mujoco/mujoco210/`, with the following line added to your `~/.bashrc`:
```
export LD_LIBRARY_PATH=$LD_LIBRARY_PATH:/home/perrin/.mujoco/mujoco200/bin
```
To test mujoco, run (from the mujoco folder):
```
./bin/testspeed ./model/humanoid.xml 2000
```
=======
*xpag* ("e**xp**loring **ag**ents") is a modular reinforcement learning platform.
>>>>>>> 94ff1a50
<|MERGE_RESOLUTION|>--- conflicted
+++ resolved
@@ -1,6 +1,5 @@
 # xpag
-<<<<<<< HEAD
-xpag ("exploring agent") is a reinforcement learning platform. 
+*xpag* ("e**xp**loring **ag**ents") is a modular reinforcement learning platform.
 
 ## Installation
 
@@ -45,7 +44,4 @@
 To test mujoco, run (from the mujoco folder):
 ```
 ./bin/testspeed ./model/humanoid.xml 2000
-```
-=======
-*xpag* ("e**xp**loring **ag**ents") is a modular reinforcement learning platform.
->>>>>>> 94ff1a50
+```